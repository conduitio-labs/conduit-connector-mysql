--- conflicted
+++ resolved
@@ -18,7 +18,6 @@
 	"context"
 	"fmt"
 	"math"
-
 	"regexp"
 
 	"github.com/conduitio-labs/conduit-connector-mysql/common"
@@ -87,7 +86,6 @@
 		return fmt.Errorf("failed to connect to mysql: %w", err)
 	}
 
-<<<<<<< HEAD
 	sdk.Logger(ctx).Info().Msg("Detecting all tables...")
 	s.config.Tables, err = s.getAndFilterTables(ctx, s.db, s.configFromDsn.DBName)
 	if err != nil {
@@ -99,22 +97,7 @@
 		Int("count", len(s.config.Tables)).
 		Msgf("Successfully detected tables")
 
-	tableKeys, err := getTableKeys(s.db, s.configFromDsn.DBName, s.config.Tables)
-=======
-	if s.readingAllTables() {
-		sdk.Logger(ctx).Info().Msg("Detecting all tables...")
-		s.config.Tables, err = s.getAllTables(ctx, s.db, s.configFromDsn.DBName)
-		if err != nil {
-			return fmt.Errorf("failed to connect to get all tables: %w", err)
-		}
-		sdk.Logger(ctx).Info().
-			Strs("tables", s.config.Tables).
-			Int("count", len(s.config.Tables)).
-			Msgf("Successfully detected tables")
-	}
-
 	tableKeys, err := s.getTableKeys(ctx)
->>>>>>> 0cf347a8
 	if err != nil {
 		return fmt.Errorf("failed to get table keys: %w", err)
 	}
@@ -181,21 +164,7 @@
 	return nil
 }
 
-<<<<<<< HEAD
 func (s *Source) getAndFilterTables(ctx context.Context, db *sqlx.DB, database string) ([]string, error) {
-	query := fmt.Sprintf("SELECT table_name	FROM information_schema.tables	WHERE table_schema = '%s'", database)
-
-	rows, err := db.Queryx(query)
-
-	if err != nil {
-		return nil, fmt.Errorf("failed to query tables: %w", err)
-	}
-=======
-func (s *Source) readingAllTables() bool {
-	return len(s.config.Tables) == 1 && s.config.Tables[0] == common.AllTablesWildcard
-}
-
-func (s *Source) getAllTables(ctx context.Context, db *sqlx.DB, database string) ([]string, error) {
 	query := "SELECT table_name FROM information_schema.tables WHERE table_schema = ?"
 
 	rows, err := db.Queryx(query, database)
@@ -204,7 +173,6 @@
 		return nil, fmt.Errorf("failed to query tables: %w", err)
 	}
 	defer rows.Close()
->>>>>>> 0cf347a8
 
 	var tables []string
 	for rows.Next() {
@@ -217,7 +185,6 @@
 	if err := rows.Err(); err != nil {
 		return nil, fmt.Errorf("rows error: %w", err)
 	}
-<<<<<<< HEAD
 
 	includedTables := make(map[string]bool)
 
@@ -292,13 +259,7 @@
 }
 
 // function to get the primary key of a table
-func getPrimaryKey(db *sqlx.DB, database, table string) (common.PrimaryKeyName, error) {
-=======
-	return tables, nil
-}
-
 func getPrimaryKey(db *sqlx.DB, database, table string) (string, error) {
->>>>>>> 0cf347a8
 	var primaryKey struct {
 		ColumnName string `db:"COLUMN_NAME"`
 	}
