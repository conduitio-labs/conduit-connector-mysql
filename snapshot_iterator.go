--- conflicted
+++ resolved
@@ -36,17 +36,8 @@
 	Value any                   `json:"value"`
 }
 
-<<<<<<< HEAD
-func (key snapshotKey) ToSDKData() sdk.Data {
-	return sdk.StructuredData{
-		"table": key.Table,
-		"key":   key.Key,
-		"value": key.Value,
-	}
-=======
 func (key snapshotKey) ToSDKData() opencdc.Data {
 	return opencdc.StructuredData{string(key.Key): key.Value}
->>>>>>> f857725a
 }
 
 type (
@@ -69,14 +60,6 @@
 		config       snapshotIteratorConfig
 	}
 	snapshotIteratorConfig struct {
-<<<<<<< HEAD
-		db        *sqlx.DB
-		tableKeys common.TableKeys
-		fetchSize int
-		position  *common.SnapshotPosition
-		database  string
-		tables    []string
-=======
 		db            *sqlx.DB
 		tableKeys     common.TableKeys
 		fetchSize     int
@@ -84,22 +67,12 @@
 		database      string
 		tables        []string
 		serverID      common.ServerID
->>>>>>> f857725a
 	}
 )
 
 func (config *snapshotIteratorConfig) init() error {
-<<<<<<< HEAD
-	if config.position != nil {
-		if config.position.Snapshots == nil {
-			config.position.Snapshots = make(map[common.TableName]common.TablePosition)
-		}
-	} else {
-		config.position = &common.SnapshotPosition{
-=======
 	if config.startPosition == nil {
 		config.startPosition = &common.SnapshotPosition{
->>>>>>> f857725a
 			Snapshots: map[common.TableName]common.TablePosition{},
 		}
 	}
@@ -128,7 +101,7 @@
 
 	// start position is mutable, so in order to avoid unexpected behaviour in
 	// tests we clone it.
-	lastPosition := config.position.Clone()
+	lastPosition := config.startPosition.Clone()
 
 	iterator := &snapshotIterator{
 		t:            &tomb.Tomb{},
@@ -151,39 +124,6 @@
 		})
 	}
 
-<<<<<<< HEAD
-	// close the data channel when all tomb goroutines are done, which will happen:
-	// - when all records are fetched from all tables
-	// - when the iterator teardown method is called
-	go func() {
-		_ = iterator.t.Wait()
-		close(iterator.data)
-	}()
-
-	return iterator, nil
-}
-
-func (s *snapshotIterator) Read(ctx context.Context) (sdk.Record, error) {
-	select {
-	case <-ctx.Done():
-		return sdk.Record{}, fmt.Errorf("context cancelled: %w", ctx.Err())
-	case data, ok := <-s.data:
-		if !ok { // closed
-			if err := s.t.Err(); err != nil {
-				return sdk.Record{}, fmt.Errorf("fetchers exited unexpectedly: %w", err)
-			}
-			if err := s.acks.Wait(ctx); err != nil {
-				return sdk.Record{}, fmt.Errorf("failed to wait for acks: %w", err)
-			}
-
-			sdk.Logger(ctx).Info().Msg("last snapshot read already done")
-
-			return sdk.Record{}, ErrSnapshotIteratorDone
-		}
-
-		sdk.Logger(ctx).Trace().Msg("received snapshot fetch data")
-
-=======
 	return iterator, nil
 }
 
@@ -203,7 +143,6 @@
 
 		return rec, ErrSnapshotIteratorDone
 	case data := <-s.data:
->>>>>>> f857725a
 		s.acks.Add(1)
 		return s.buildRecord(data), nil
 	}
@@ -215,10 +154,6 @@
 }
 
 func (s *snapshotIterator) Teardown(ctx context.Context) error {
-<<<<<<< HEAD
-	if s.t != nil {
-		s.t.Kill(errors.New("tearing down snapshot iterator"))
-=======
 	s.t.Kill(ErrSnapshotIteratorDone)
 	if err := s.t.Err(); err != nil && !errors.Is(err, ErrSnapshotIteratorDone) {
 		return fmt.Errorf(
@@ -227,7 +162,6 @@
 
 	if err := s.acks.Wait(ctx); err != nil {
 		return fmt.Errorf("failed to wait for snapshot acks: %w", err)
->>>>>>> f857725a
 	}
 
 	// waiting for the workers to finish will allow us to have an easier time
@@ -236,8 +170,8 @@
 
 	sdk.Logger(ctx).Info().Msg("all workers done")
 
-	if s.db != nil {
-		if err := s.db.Close(); err != nil {
+	if s.config.db != nil {
+		if err := s.config.db.Close(); err != nil {
 			return fmt.Errorf("failed to close database: %w", err)
 		}
 	}
