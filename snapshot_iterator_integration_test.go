--- conflicted
+++ resolved
@@ -30,11 +30,9 @@
 var userTable testutils.UsersTable
 
 func testSnapshotIterator(ctx context.Context, is *is.I) (common.Iterator, func()) {
-<<<<<<< HEAD
-	db, _ := testutils.Connection(is)
-=======
+	db := testutils.Connection(is)
+
 	serverID := testutils.GetServerID(ctx, is)
->>>>>>> f857725a
 	iterator, err := newSnapshotIterator(ctx, snapshotIteratorConfig{
 		tableKeys: testutils.TableKeys,
 		db:        db,
@@ -49,19 +47,6 @@
 
 func testSnapshotIteratorAtPosition(
 	ctx context.Context, is *is.I,
-<<<<<<< HEAD
-	position sdk.Position,
-) (common.Iterator, func()) {
-	db, _ := testutils.Connection(is)
-	pos, err := common.ParseSDKPosition(position)
-	is.NoErr(err)
-	iterator, err := newSnapshotIterator(ctx, snapshotIteratorConfig{
-		tableKeys: testutils.TableKeys,
-		db:        db,
-		position:  pos.SnapshotPosition,
-		database:  "meroxadb",
-		tables:    []string{"users"},
-=======
 	sdkPos opencdc.Position,
 ) (common.Iterator, func()) {
 	serverID := testutils.GetServerID(ctx, is)
@@ -78,7 +63,6 @@
 		database:      "meroxadb",
 		tables:        []string{"users"},
 		serverID:      serverID,
->>>>>>> f857725a
 	})
 	is.NoErr(err)
 
@@ -91,15 +75,14 @@
 	ctx := testutils.TestContext(t)
 	is := is.New(t)
 
-	db, closeDB := testutils.Connection(is)
-	defer closeDB()
+	db := testutils.Connection(is)
 
 	userTable.Recreate(is, db)
 
 	it, cleanup := testSnapshotIterator(ctx, is)
 	defer cleanup()
 
-	_, err := it.Read(ctx)
+	_, err := it.Next(ctx)
 	if !errors.Is(err, ErrSnapshotIteratorDone) {
 		is.NoErr(err)
 	}
@@ -112,8 +95,7 @@
 
 	is := is.New(t)
 
-	db, closeDB := testutils.Connection(is)
-	defer closeDB()
+	db := testutils.Connection(is)
 
 	userTable.Recreate(is, db)
 
@@ -130,7 +112,7 @@
 		testutils.ReadAndAssertSnapshot(ctx, is, iterator, users[i])
 	}
 
-	_, err := iterator.Read(ctx)
+	_, err := iterator.Next(ctx)
 	is.True(errors.Is(err, ErrSnapshotIteratorDone))
 }
 
@@ -140,8 +122,7 @@
 	ctx := testutils.TestContextNoTraceLog(t)
 	is := is.New(t)
 
-	db, closeDB := testutils.Connection(is)
-	defer closeDB()
+	db := testutils.Connection(is)
 
 	userTable.Recreate(is, db)
 
@@ -158,7 +139,7 @@
 		testutils.ReadAndAssertSnapshot(ctx, is, iterator, users[i])
 	}
 
-	_, err := iterator.Read(ctx)
+	_, err := iterator.Next(ctx)
 	is.True(errors.Is(err, ErrSnapshotIteratorDone))
 }
 
@@ -168,8 +149,7 @@
 	ctx := testutils.TestContextNoTraceLog(t)
 	is := is.New(t)
 
-	db, closeDB := testutils.Connection(is)
-	defer closeDB()
+	db := testutils.Connection(is)
 
 	userTable.Recreate(is, db)
 	var users []testutils.User
@@ -178,19 +158,14 @@
 		users = append(users, user)
 	}
 
-<<<<<<< HEAD
-	var recs []sdk.Record
-	var breakPosition sdk.Position
-=======
 	var recs []opencdc.Record
 	var breakPosition opencdc.Position
->>>>>>> f857725a
 	{
 		it, cleanup := testSnapshotIterator(ctx, is)
 		defer cleanup()
 
 		for i := 0; i < 10; i++ {
-			rec, err := it.Read(ctx)
+			rec, err := it.Next(ctx)
 			if errors.Is(err, ErrSnapshotIteratorDone) {
 				err = it.Ack(ctx, rec.Position)
 				is.NoErr(err)
@@ -213,7 +188,7 @@
 	defer cleanup()
 
 	for {
-		rec, err := it.Read(ctx)
+		rec, err := it.Next(ctx)
 		if errors.Is(err, ErrSnapshotIteratorDone) {
 			break
 		}
