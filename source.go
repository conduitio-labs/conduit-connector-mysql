--- conflicted
+++ resolved
@@ -71,27 +71,6 @@
 		return fmt.Errorf("failed to get table keys: %w", err)
 	}
 
-<<<<<<< HEAD
-	iteratorPos, err := common.ParseSDKPosition(pos)
-	if err != nil {
-		return fmt.Errorf("failed to parse sdk.Position: %w", err)
-	}
-
-	s.iterator, err = newCombinedIterator(ctx, combinedIteratorConfig{
-		snapshotConfig: snapshotIteratorConfig{
-			db:        s.db,
-			tableKeys: tableKeys,
-			database:  s.configFromDsn.DBName,
-			tables:    s.config.Tables,
-			position:  iteratorPos.SnapshotPosition,
-		},
-		cdcConfig: cdcIteratorConfig{
-			tables:      s.config.Tables,
-			mysqlConfig: s.configFromDsn,
-			position:    iteratorPos.CdcPosition,
-			TableKeys:   tableKeys,
-		},
-=======
 	serverID, err := common.GetServerID(ctx, s.db)
 	if err != nil {
 		return fmt.Errorf("failed to get server id: %w", err)
@@ -103,7 +82,6 @@
 		database:  s.configFromDsn.DBName,
 		tables:    s.config.Tables,
 		serverID:  serverID,
->>>>>>> 8e38c573
 	})
 	if err != nil {
 		return fmt.Errorf("failed to create snapshot iterator: %w", err)
