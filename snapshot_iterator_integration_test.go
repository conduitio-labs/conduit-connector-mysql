// Copyright © 2024 Meroxa, Inc.
//
// Licensed under the Apache License, Version 2.0 (the "License");
// you may not use this file except in compliance with the License.
// You may obtain a copy of the License at
//
//     http://www.apache.org/licenses/LICENSE-2.0
//
// Unless required by applicable law or agreed to in writing, software
// distributed under the License is distributed on an "AS IS" BASIS,
// WITHOUT WARRANTIES OR CONDITIONS OF ANY KIND, either express or implied.
// See the License for the specific language governing permissions and
// limitations under the License.

package mysql

import (
	"context"
	"errors"
	"fmt"
	"testing"

	"github.com/conduitio-labs/conduit-connector-mysql/common"
	testutils "github.com/conduitio-labs/conduit-connector-mysql/test"
	sdk "github.com/conduitio/conduit-connector-sdk"
	"github.com/matryer/is"
	"go.uber.org/goleak"
)

var userTable testutils.UsersTable

func testSnapshotIterator(ctx context.Context, is *is.I) (common.Iterator, func()) {
	db, _ := testutils.Connection(is)
	iterator, err := newSnapshotIterator(ctx, snapshotIteratorConfig{
		tableKeys: testutils.TableKeys,
		db:        db,
		database:  "meroxadb",
		tables:    []string{"users"},
	})
	is.NoErr(err)

	return iterator, func() { is.NoErr(iterator.Teardown(ctx)) }
}

func testSnapshotIteratorAtPosition(
	ctx context.Context, is *is.I,
	position sdk.Position,
) (common.Iterator, func()) {
<<<<<<< HEAD
	db, _ := testutils.Connection(is)
	iterator, err := newSnapshotIterator(ctx, snapshotIteratorConfig{
		tableKeys:     testutils.TableKeys,
		db:            db,
		startPosition: position,
		database:      "meroxadb",
		tables:        []string{"users"},
=======
	pos, err := common.ParseSDKPosition(position)
	is.NoErr(err)

	iterator, err := newSnapshotIterator(ctx, snapshotIteratorConfig{
		tableKeys: testutils.TableKeys,
		db:        testutils.Connection(is),
		position:  pos.SnapshotPosition,
		database:  "meroxadb",
		tables:    []string{"users"},
>>>>>>> 378cc5de
	})
	is.NoErr(err)

	return iterator, func() { is.NoErr(iterator.Teardown(ctx)) }
}

func TestSnapshotIterator_EmptyTable(t *testing.T) {
	defer goleak.VerifyNone(t)

	ctx := testutils.TestContext(t)
	is := is.New(t)

	db, closeDB := testutils.Connection(is)
	defer closeDB()

	userTable.Recreate(is, db)

	it, cleanup := testSnapshotIterator(ctx, is)
	defer cleanup()

	_, err := it.Read(ctx)
	if !errors.Is(err, ErrSnapshotIteratorDone) {
		is.NoErr(err)
	}
}

func TestSnapshotIterator_WithData(t *testing.T) {
	defer goleak.VerifyNone(t)

	ctx := testutils.TestContextNoTraceLog(t)

	is := is.New(t)

	db, closeDB := testutils.Connection(is)
	defer closeDB()

	userTable.Recreate(is, db)

	var users []testutils.User
	for i := 0; i < 100; i++ {
		user := userTable.Insert(is, db, fmt.Sprintf("user-%v", i))
		users = append(users, user)
	}

	iterator, cleanup := testSnapshotIterator(ctx, is)
	defer cleanup()

	for i := 0; i < 100; i++ {
		testutils.ReadAndAssertSnapshot(ctx, is, iterator, users[i])
	}

	_, err := iterator.Read(ctx)
	is.True(errors.Is(err, ErrSnapshotIteratorDone))
}

func TestSnapshotIterator_SmallFetchSize(t *testing.T) {
	defer goleak.VerifyNone(t)

	ctx := testutils.TestContextNoTraceLog(t)
	is := is.New(t)

	db, closeDB := testutils.Connection(is)
	defer closeDB()

	userTable.Recreate(is, db)

	var users []testutils.User
	for i := 0; i < 100; i++ {
		user := userTable.Insert(is, db, fmt.Sprintf("user-%v", i))
		users = append(users, user)
	}

	iterator, cleanup := testSnapshotIterator(ctx, is)
	defer cleanup()

	for i := 0; i < 100; i++ {
		testutils.ReadAndAssertSnapshot(ctx, is, iterator, users[i])
	}

	_, err := iterator.Read(ctx)
	is.True(errors.Is(err, ErrSnapshotIteratorDone))
}

func TestSnapshotIterator_RestartOnPosition(t *testing.T) {
	defer goleak.VerifyNone(t)

	ctx := testutils.TestContextNoTraceLog(t)
	is := is.New(t)

	db, closeDB := testutils.Connection(is)
	defer closeDB()

	userTable.Recreate(is, db)
	var users []testutils.User
	for i := 0; i < 100; i++ {
		user := userTable.Insert(is, db, fmt.Sprintf("user-%v", i))
		users = append(users, user)
	}

	var recs []sdk.Record
	var breakPosition sdk.Position
	{
		it, cleanup := testSnapshotIterator(ctx, is)
		defer cleanup()

		for i := 0; i < 10; i++ {
			rec, err := it.Read(ctx)
			if errors.Is(err, ErrSnapshotIteratorDone) {
				err = it.Ack(ctx, rec.Position)
				is.NoErr(err)
				break
			}
			is.NoErr(err)

			recs = append(recs, rec)

			err = it.Ack(ctx, rec.Position)
			is.NoErr(err)
		}

		breakPosition = recs[len(recs)-1].Position
	}

	// read the remaining 90 records

	it, cleanup := testSnapshotIteratorAtPosition(ctx, is, breakPosition)
	defer cleanup()

	for {
		rec, err := it.Read(ctx)
		if errors.Is(err, ErrSnapshotIteratorDone) {
			break
		}
		is.NoErr(err)

		recs = append(recs, rec)

		err = it.Ack(ctx, rec.Position)
		is.NoErr(err)
	}

	is.Equal(len(recs), 100)
	for i, rec := range recs {
		testutils.AssertUserSnapshot(is, users[i], rec)
	}
}<|MERGE_RESOLUTION|>--- conflicted
+++ resolved
@@ -46,25 +46,15 @@
 	ctx context.Context, is *is.I,
 	position sdk.Position,
 ) (common.Iterator, func()) {
-<<<<<<< HEAD
 	db, _ := testutils.Connection(is)
-	iterator, err := newSnapshotIterator(ctx, snapshotIteratorConfig{
-		tableKeys:     testutils.TableKeys,
-		db:            db,
-		startPosition: position,
-		database:      "meroxadb",
-		tables:        []string{"users"},
-=======
 	pos, err := common.ParseSDKPosition(position)
 	is.NoErr(err)
-
 	iterator, err := newSnapshotIterator(ctx, snapshotIteratorConfig{
 		tableKeys: testutils.TableKeys,
-		db:        testutils.Connection(is),
+		db:        db,
 		position:  pos.SnapshotPosition,
 		database:  "meroxadb",
 		tables:    []string{"users"},
->>>>>>> 378cc5de
 	})
 	is.NoErr(err)
 
