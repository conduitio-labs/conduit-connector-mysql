--- conflicted
+++ resolved
@@ -59,14 +59,6 @@
 		config       snapshotIteratorConfig
 	}
 	snapshotIteratorConfig struct {
-<<<<<<< HEAD
-		db        *sqlx.DB
-		tableKeys common.TableKeys
-		fetchSize int
-		position  *common.SnapshotPosition
-		database  string
-		tables    []string
-=======
 		db            *sqlx.DB
 		tableKeys     common.TableKeys
 		fetchSize     int
@@ -74,22 +66,12 @@
 		database      string
 		tables        []string
 		serverID      common.ServerID
->>>>>>> 8e38c573
 	}
 )
 
 func (config *snapshotIteratorConfig) init() error {
-<<<<<<< HEAD
-	if config.position != nil {
-		if config.position.Snapshots == nil {
-			config.position.Snapshots = make(map[common.TableName]common.TablePosition)
-		}
-	} else {
-		config.position = &common.SnapshotPosition{
-=======
 	if config.startPosition == nil {
 		config.startPosition = &common.SnapshotPosition{
->>>>>>> 8e38c573
 			Snapshots: map[common.TableName]common.TablePosition{},
 		}
 	}
@@ -118,7 +100,7 @@
 
 	// start position is mutable, so in order to avoid unexpected behaviour in
 	// tests we clone it.
-	lastPosition := config.position.Clone()
+	lastPosition := config.startPosition.Clone()
 
 	iterator := &snapshotIterator{
 		t:            &tomb.Tomb{},
