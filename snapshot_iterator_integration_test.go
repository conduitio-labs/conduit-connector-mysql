// Copyright © 2024 Meroxa, Inc.
//
// Licensed under the Apache License, Version 2.0 (the "License");
// you may not use this file except in compliance with the License.
// You may obtain a copy of the License at
//
//     http://www.apache.org/licenses/LICENSE-2.0
//
// Unless required by applicable law or agreed to in writing, software
// distributed under the License is distributed on an "AS IS" BASIS,
// WITHOUT WARRANTIES OR CONDITIONS OF ANY KIND, either express or implied.
// See the License for the specific language governing permissions and
// limitations under the License.

package mysql

import (
	"context"
	"errors"
	"fmt"
	"testing"

	"github.com/conduitio-labs/conduit-connector-mysql/common"
	testutils "github.com/conduitio-labs/conduit-connector-mysql/test"
	sdk "github.com/conduitio/conduit-connector-sdk"
	"github.com/matryer/is"
)

var userTable testutils.UsersTable

func testSnapshotIterator(ctx context.Context, is *is.I) (common.Iterator, func()) {
	serverID := testutils.GetServerID(ctx, is)
	iterator, err := newSnapshotIterator(ctx, snapshotIteratorConfig{
		tableKeys: testutils.TableKeys,
		db:        testutils.Connection(is),
		database:  "meroxadb",
		tables:    []string{"users"},
		serverID:  serverID,
	})
	is.NoErr(err)

	return iterator, func() { is.NoErr(iterator.Teardown(ctx)) }
}

func testSnapshotIteratorAtPosition(
	ctx context.Context, is *is.I,
<<<<<<< HEAD
	position sdk.Position,
) (common.Iterator, func()) {
	pos, err := common.ParseSDKPosition(position)
	is.NoErr(err)

	iterator, err := newSnapshotIterator(ctx, snapshotIteratorConfig{
		tableKeys: testutils.TableKeys,
		db:        testutils.Connection(is),
		position:  pos.SnapshotPosition,
		database:  "meroxadb",
		tables:    []string{"users"},
=======
	sdkPos sdk.Position,
) (common.Iterator, func()) {
	serverID := testutils.GetServerID(ctx, is)

	pos, err := common.ParseSDKPosition(sdkPos)
	is.NoErr(err)

	is.Equal(pos.Kind, common.PositionTypeSnapshot)

	iterator, err := newSnapshotIterator(ctx, snapshotIteratorConfig{
		tableKeys:     testutils.TableKeys,
		db:            testutils.Connection(is),
		startPosition: pos.SnapshotPosition,
		database:      "meroxadb",
		tables:        []string{"users"},
		serverID:      serverID,
>>>>>>> 8e38c573
	})
	is.NoErr(err)

	return iterator, func() { is.NoErr(iterator.Teardown(ctx)) }
}

func TestSnapshotIterator_EmptyTable(t *testing.T) {
	ctx := testutils.TestContext(t)
	is := is.New(t)

	db := testutils.Connection(is)

	userTable.Recreate(is, db)

	it, cleanup := testSnapshotIterator(ctx, is)
	defer cleanup()

	_, err := it.Next(ctx)
	if errors.Is(err, ErrSnapshotIteratorDone) {
		return
	}
	is.NoErr(err)
}

func TestSnapshotIterator_WithData(t *testing.T) {
	ctx := testutils.TestContext(t)

	is := is.New(t)

	db := testutils.Connection(is)

	userTable.Recreate(is, db)

	var users []testutils.User
	for i := 0; i < 100; i++ {
		user := userTable.Insert(is, db, fmt.Sprintf("user-%v", i))
		users = append(users, user)
	}

	iterator, cleanup := testSnapshotIterator(ctx, is)
	defer cleanup()

	for i := 0; i < 100; i++ {
		testutils.ReadAndAssertSnapshot(ctx, is, iterator, users[i])
	}

	_, err := iterator.Next(ctx)
	is.True(errors.Is(err, ErrSnapshotIteratorDone))
}

func TestSnapshotIterator_SmallFetchSize(t *testing.T) {
	ctx := testutils.TestContext(t)
	is := is.New(t)

	db := testutils.Connection(is)

	userTable.Recreate(is, db)

	var users []testutils.User
	for i := 0; i < 100; i++ {
		user := userTable.Insert(is, db, fmt.Sprintf("user-%v", i))
		users = append(users, user)
	}

	iterator, cleanup := testSnapshotIterator(ctx, is)
	defer cleanup()

	for i := 0; i < 100; i++ {
		testutils.ReadAndAssertSnapshot(ctx, is, iterator, users[i])
	}

	_, err := iterator.Next(ctx)
	is.True(errors.Is(err, ErrSnapshotIteratorDone))
}

func TestSnapshotIterator_RestartOnPosition(t *testing.T) {
	ctx := testutils.TestContext(t)
	is := is.New(t)

	db := testutils.Connection(is)

	userTable.Recreate(is, db)
	var users []testutils.User
	for i := 0; i < 100; i++ {
		user := userTable.Insert(is, db, fmt.Sprintf("user-%v", i))
		users = append(users, user)
	}

	var recs []sdk.Record
	var breakPosition sdk.Position
	{
		it, cleanup := testSnapshotIterator(ctx, is)
		defer cleanup()

		for i := 0; i < 10; i++ {
			rec, err := it.Next(ctx)
			if errors.Is(err, ErrSnapshotIteratorDone) {
				break
			}
			is.NoErr(err)

			recs = append(recs, rec)

			err = it.Ack(ctx, rec.Position)
			is.NoErr(err)
		}

		breakPosition = recs[len(recs)-1].Position
	}

	// read the remaining 90 records

	it, cleanup := testSnapshotIteratorAtPosition(ctx, is, breakPosition)
	defer cleanup()

	for {
		rec, err := it.Next(ctx)
		if errors.Is(err, ErrSnapshotIteratorDone) {
			break
		}
		is.NoErr(err)

		recs = append(recs, rec)

		err = it.Ack(ctx, rec.Position)
		is.NoErr(err)
	}

	is.Equal(len(recs), 100)
	for i, rec := range recs {
		testutils.AssertUserSnapshot(ctx, is, users[i], rec)
	}
}<|MERGE_RESOLUTION|>--- conflicted
+++ resolved
@@ -44,19 +44,6 @@
 
 func testSnapshotIteratorAtPosition(
 	ctx context.Context, is *is.I,
-<<<<<<< HEAD
-	position sdk.Position,
-) (common.Iterator, func()) {
-	pos, err := common.ParseSDKPosition(position)
-	is.NoErr(err)
-
-	iterator, err := newSnapshotIterator(ctx, snapshotIteratorConfig{
-		tableKeys: testutils.TableKeys,
-		db:        testutils.Connection(is),
-		position:  pos.SnapshotPosition,
-		database:  "meroxadb",
-		tables:    []string{"users"},
-=======
 	sdkPos sdk.Position,
 ) (common.Iterator, func()) {
 	serverID := testutils.GetServerID(ctx, is)
@@ -73,7 +60,6 @@
 		database:      "meroxadb",
 		tables:        []string{"users"},
 		serverID:      serverID,
->>>>>>> 8e38c573
 	})
 	is.NoErr(err)
 
