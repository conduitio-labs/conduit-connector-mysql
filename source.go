// Copyright © 2024 Meroxa, Inc.
//
// Licensed under the Apache License, Version 2.0 (the "License");
// you may not use this file except in compliance with the License.
// You may obtain a copy of the License at
//
//     http://www.apache.org/licenses/LICENSE-2.0
//
// Unless required by applicable law or agreed to in writing, software
// distributed under the License is distributed on an "AS IS" BASIS,
// WITHOUT WARRANTIES OR CONDITIONS OF ANY KIND, either express or implied.
// See the License for the specific language governing permissions and
// limitations under the License.

package mysql

import (
	"context"
	"fmt"

	"github.com/conduitio-labs/conduit-connector-mysql/common"
	"github.com/conduitio/conduit-commons/config"
	"github.com/conduitio/conduit-commons/opencdc"
	sdk "github.com/conduitio/conduit-connector-sdk"
	"github.com/go-sql-driver/mysql"
	"github.com/jmoiron/sqlx"
)

type Source struct {
	sdk.UnimplementedSource

	config        common.SourceConfig
	configFromDsn *mysql.Config

	db *sqlx.DB

	iterator common.Iterator
}

func NewSource() sdk.Source {
	// Create Source and wrap it in the default middleware.
	return sdk.SourceWithMiddleware(&Source{}, sdk.DefaultSourceMiddleware()...)
}

func (s *Source) Parameters() config.Parameters {
	// Parameters is a map of named Parameters that describe how to configure
	// the Source. Parameters can be generated from SourceConfig with paramgen.
	return s.config.Parameters()
}

func (s *Source) Configure(ctx context.Context, cfg config.Config) (err error) {
	if err := sdk.Util.ParseConfig(ctx, cfg, &s.config, s.config.Parameters()); err != nil {
		return fmt.Errorf("invalid config: %w", err)
	}

	s.configFromDsn, err = mysql.ParseDSN(s.config.URL)
	if err != nil {
		return fmt.Errorf("failed to parse given URL: %w", err)
	}

	sdk.Logger(ctx).Info().Msg("configured source connector")
	return nil
}

<<<<<<< HEAD
func (s *Source) DisableCanalLogs() {
	s.config.DisableCanalLogs()
}

func (s *Source) Open(ctx context.Context, pos sdk.Position) (err error) {
=======
func (s *Source) Open(ctx context.Context, sdkPos opencdc.Position) (err error) {
>>>>>>> f857725a
	s.db, err = sqlx.Open("mysql", s.config.URL)
	if err != nil {
		return fmt.Errorf("failed to connect to mysql: %w", err)
	}

	tableKeys, err := getTableKeys(s.db, s.configFromDsn.DBName, s.config.Tables)
	if err != nil {
		return fmt.Errorf("failed to get table keys: %w", err)
	}

<<<<<<< HEAD
	var iteratorPos common.Position
	if pos != nil {
		parsed, err := common.ParseSDKPosition(pos)
		if err != nil {
			return fmt.Errorf("failed to parse sdk.Position: %w", err)
		}

		iteratorPos = parsed
=======
	serverID, err := common.GetServerID(ctx, s.db)
	if err != nil {
		return fmt.Errorf("failed to get server id: %w", err)
	}

	// set positions by default to nil, so that iterators know if starting from no position
	var pos common.Position
	if sdkPos != nil {
		parsed, err := common.ParseSDKPosition(sdkPos)
		if err != nil {
			return fmt.Errorf("bad source position given: %w", err)
		}
		pos = parsed
>>>>>>> f857725a
	}

	s.iterator, err = newCombinedIterator(ctx, combinedIteratorConfig{
		snapshotConfig: snapshotIteratorConfig{
<<<<<<< HEAD
			db:        s.db,
			tableKeys: tableKeys,
			position:  iteratorPos.SnapshotPosition,
			database:  s.configFromDsn.DBName,
			tables:    s.config.Tables,
		},
		cdcConfig: cdcIteratorConfig{
			tables:         s.config.Tables,
			disableLogging: s.config.ShouldDisableCanalLogs(),
			mysqlConfig:    s.configFromDsn,
			position:       iteratorPos.CdcPosition,
			TableKeys:      tableKeys,
=======
			db:            s.db,
			tableKeys:     tableKeys,
			startPosition: pos.SnapshotPosition,
			database:      s.configFromDsn.DBName,
			tables:        s.config.Tables,
			serverID:      serverID,
		},
		cdcConfig: cdcIteratorConfig{
			tables:      s.config.Tables,
			mysqlConfig: s.configFromDsn,
			position:    pos.CdcPosition,
			TableKeys:   tableKeys,
>>>>>>> f857725a
		},
	})
	if err != nil {
		return fmt.Errorf("failed to create snapshot iterator: %w", err)
	}
	sdk.Logger(ctx).Info().Msg("opened source connector")

	return nil
}

func (s *Source) Read(ctx context.Context) (opencdc.Record, error) {
	//nolint:wrapcheck // error already wrapped in iterator
	return s.iterator.Read(ctx)
}

func (s *Source) Ack(ctx context.Context, _ opencdc.Position) error {
	//nolint:wrapcheck // error already wrapped in iterator
	return s.iterator.Ack(ctx, opencdc.Position{})
}

func (s *Source) Teardown(ctx context.Context) error {
	if s.iterator != nil {
		//nolint:wrapcheck // error already wrapped in iterator
		return s.iterator.Teardown(ctx)
	}

	return nil
}<|MERGE_RESOLUTION|>--- conflicted
+++ resolved
@@ -62,15 +62,11 @@
 	return nil
 }
 
-<<<<<<< HEAD
 func (s *Source) DisableCanalLogs() {
 	s.config.DisableCanalLogs()
 }
 
-func (s *Source) Open(ctx context.Context, pos sdk.Position) (err error) {
-=======
 func (s *Source) Open(ctx context.Context, sdkPos opencdc.Position) (err error) {
->>>>>>> f857725a
 	s.db, err = sqlx.Open("mysql", s.config.URL)
 	if err != nil {
 		return fmt.Errorf("failed to connect to mysql: %w", err)
@@ -81,16 +77,6 @@
 		return fmt.Errorf("failed to get table keys: %w", err)
 	}
 
-<<<<<<< HEAD
-	var iteratorPos common.Position
-	if pos != nil {
-		parsed, err := common.ParseSDKPosition(pos)
-		if err != nil {
-			return fmt.Errorf("failed to parse sdk.Position: %w", err)
-		}
-
-		iteratorPos = parsed
-=======
 	serverID, err := common.GetServerID(ctx, s.db)
 	if err != nil {
 		return fmt.Errorf("failed to get server id: %w", err)
@@ -104,25 +90,10 @@
 			return fmt.Errorf("bad source position given: %w", err)
 		}
 		pos = parsed
->>>>>>> f857725a
 	}
 
 	s.iterator, err = newCombinedIterator(ctx, combinedIteratorConfig{
 		snapshotConfig: snapshotIteratorConfig{
-<<<<<<< HEAD
-			db:        s.db,
-			tableKeys: tableKeys,
-			position:  iteratorPos.SnapshotPosition,
-			database:  s.configFromDsn.DBName,
-			tables:    s.config.Tables,
-		},
-		cdcConfig: cdcIteratorConfig{
-			tables:         s.config.Tables,
-			disableLogging: s.config.ShouldDisableCanalLogs(),
-			mysqlConfig:    s.configFromDsn,
-			position:       iteratorPos.CdcPosition,
-			TableKeys:      tableKeys,
-=======
 			db:            s.db,
 			tableKeys:     tableKeys,
 			startPosition: pos.SnapshotPosition,
@@ -135,7 +106,6 @@
 			mysqlConfig: s.configFromDsn,
 			position:    pos.CdcPosition,
 			TableKeys:   tableKeys,
->>>>>>> f857725a
 		},
 	})
 	if err != nil {
@@ -148,7 +118,7 @@
 
 func (s *Source) Read(ctx context.Context) (opencdc.Record, error) {
 	//nolint:wrapcheck // error already wrapped in iterator
-	return s.iterator.Read(ctx)
+	return s.iterator.Next(ctx)
 }
 
 func (s *Source) Ack(ctx context.Context, _ opencdc.Position) error {
