--- conflicted
+++ resolved
@@ -99,11 +99,7 @@
 }
 
 // getMaxValue fetches the maximum value of the primary key from the table.
-<<<<<<< HEAD
-func (w *fetchWorker) getMaxValue(ctx context.Context, tx *sqlx.Tx) (int, error) {
-=======
-func (w *fetchWorker) getMaxValue(ctx context.Context) (int64, error) {
->>>>>>> f17c6b8e
+func (w *fetchWorker) getMaxValue(ctx context.Context, tx *sqlx.Tx) (int64, error) {
 	var maxValueRow struct {
 		MaxValue *int64 `db:"max_value"`
 	}
@@ -131,12 +127,8 @@
 
 func (w *fetchWorker) selectRowsChunk(
 	ctx context.Context,
-<<<<<<< HEAD
 	tx *sqlx.Tx,
-	start, end int,
-=======
 	start, end int64,
->>>>>>> f17c6b8e
 ) (scannedRows []sdk.StructuredData, err error) {
 	query := fmt.Sprint(`
 		SELECT *
