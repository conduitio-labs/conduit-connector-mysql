// Copyright © 2024 Meroxa, Inc.
//
// Licensed under the Apache License, Version 2.0 (the "License");
// you may not use this file except in compliance with the License.
// You may obtain a copy of the License at
//
//     http://www.apache.org/licenses/LICENSE-2.0
//
// Unless required by applicable law or agreed to in writing, software
// distributed under the License is distributed on an "AS IS" BASIS,
// WITHOUT WARRANTIES OR CONDITIONS OF ANY KIND, either express or implied.
// See the License for the specific language governing permissions and
// limitations under the License.

package mysql

import (
	"context"
	"testing"
	"time"

	"github.com/conduitio-labs/conduit-connector-mysql/common"
	testutils "github.com/conduitio-labs/conduit-connector-mysql/test"
	"github.com/go-sql-driver/mysql"
	"github.com/matryer/is"
)

func testCombinedIterator(ctx context.Context, is *is.I) (common.Iterator, func()) {
<<<<<<< HEAD
	db, _ := testutils.Connection(is)
=======
	config, err := mysql.ParseDSN("root:meroxaadmin@tcp(127.0.0.1:3306)/meroxadb?parseTime=true")
	is.NoErr(err)

>>>>>>> 378cc5de
	iterator, err := newCombinedIterator(ctx, combinedIteratorConfig{
		snapshotConfig: snapshotIteratorConfig{
			tableKeys: testutils.TableKeys,
			db:        db,
			database:  "meroxadb",
			tables:    []string{"users"},
		},
		cdcConfig: cdcIteratorConfig{
			mysqlConfig: config,
			tables:      []string{"users"},
			TableKeys:   testutils.TableKeys,
		},
	})
	is.NoErr(err)

	return iterator, func() { is.NoErr(iterator.Teardown(ctx)) }
}

func TestCombinedIterator(t *testing.T) {
	ctx := testutils.TestContext(t)
	is := is.New(t)
	db, closeDB := testutils.Connection(is)
	defer closeDB()

	userTable.Recreate(is, db)

	user1 := userTable.Insert(is, db, "user1")
	user2 := userTable.Insert(is, db, "user2")
	user3 := userTable.Insert(is, db, "user3")

	iterator, cleanup := testCombinedIterator(ctx, is)
	defer cleanup()

	// ci is slow, we need a bit of time for the setup to initialize canal.Canal.
	// Theoretically it should not matter, as we get the position at the start.
	// Documented at issue
	time.Sleep(time.Second)

	user1Updated := userTable.Update(is, db, user1.Update())
	user2Updated := userTable.Update(is, db, user2.Update())
	user3Updated := userTable.Update(is, db, user3.Update())

	testutils.ReadAndAssertSnapshot(ctx, is, iterator, user1)
	testutils.ReadAndAssertSnapshot(ctx, is, iterator, user2)
	testutils.ReadAndAssertSnapshot(ctx, is, iterator, user3)

	testutils.ReadAndAssertUpdate(ctx, is, iterator, user1, user1Updated)
	testutils.ReadAndAssertUpdate(ctx, is, iterator, user2, user2Updated)
	testutils.ReadAndAssertUpdate(ctx, is, iterator, user3, user3Updated)
}<|MERGE_RESOLUTION|>--- conflicted
+++ resolved
@@ -26,13 +26,11 @@
 )
 
 func testCombinedIterator(ctx context.Context, is *is.I) (common.Iterator, func()) {
-<<<<<<< HEAD
 	db, _ := testutils.Connection(is)
-=======
-	config, err := mysql.ParseDSN("root:meroxaadmin@tcp(127.0.0.1:3306)/meroxadb?parseTime=true")
+
+	config, err := mysql.ParseDSN(testutils.DSN)
 	is.NoErr(err)
 
->>>>>>> 378cc5de
 	iterator, err := newCombinedIterator(ctx, combinedIteratorConfig{
 		snapshotConfig: snapshotIteratorConfig{
 			tableKeys: testutils.TableKeys,
